/*
    ChibiOS/RT - Copyright (C) 2009 Giovanni Di Sirio.

    This file is part of ChibiOS/RT.

    ChibiOS/RT is free software; you can redistribute it and/or modify
    it under the terms of the GNU General Public License as published by
    the Free Software Foundation; either version 3 of the License, or
    (at your option) any later version.

    ChibiOS/RT is distributed in the hope that it will be useful,
    but WITHOUT ANY WARRANTY; without even the implied warranty of
    MERCHANTABILITY or FITNESS FOR A PARTICULAR PURPOSE.  See the
    GNU General Public License for more details.

    You should have received a copy of the GNU General Public License
    along with this program.  If not, see <http://www.gnu.org/licenses/>.

                                      ---

    A special exception to the GPL can be applied should you wish to distribute
    a combined work that includes ChibiOS/RT, without being obliged to provide
    the source code for any proprietary components. See the file exception.txt
    for full details of how and when the exception can be applied.
*/

/**
<<<<<<< HEAD
=======
 * @file chthreads.c
 * @brief Threads code.
>>>>>>> 5f996e99
 * @addtogroup Threads
 * @{
 */

#include <ch.h>

/*
 * Initializes a thread structure.
 */
Thread *init_thread(Thread *tp, tprio_t prio) {
<<<<<<< HEAD
  static tid_t nextid = 0;

  tp->p_tid = nextid++;
  tp->p_flags = P_MEM_MODE_STATIC;
  tp->p_prio = prio;
  tp->p_state = PRSUSPENDED;
#ifdef CH_USE_MUTEXES
=======

  tp->p_flags = P_MEM_MODE_STATIC;
  tp->p_prio = prio;
  tp->p_state = PRSUSPENDED;
#if CH_USE_NESTED_LOCKS
  tp->p_locks = 0;
#endif
#if CH_DBG_THREADS_PROFILING
  tp->p_time = 0;
#endif
#if CH_USE_MUTEXES
>>>>>>> 5f996e99
  /* realprio is the thread's own, non-inherited, priority */
  tp->p_realprio = prio;
  tp->p_mtxlist = NULL;
#endif
<<<<<<< HEAD
#ifdef CH_USE_WAITEXIT
  tp->p_waiting = NULL;
#endif
#ifdef CH_USE_MESSAGES
  queue_init(&tp->p_msgqueue);
#endif
#ifdef CH_USE_EVENTS
=======
#if CH_USE_WAITEXIT
  tp->p_waiting = NULL;
#endif
#if CH_USE_MESSAGES
  queue_init(&tp->p_msgqueue);
#endif
#if CH_USE_EVENTS
>>>>>>> 5f996e99
  tp->p_epending = 0;
#endif
  THREAD_EXT_INIT(tp);
  return tp;
}

<<<<<<< HEAD
#ifdef CH_USE_DEBUG
static void memfill(uint8_t *p, uint32_t n, uint8_t v) {

  while (n)
    *p++ = v, n--;
=======
#if CH_DBG_FILL_THREADS
static void memfill(uint8_t *startp, uint8_t *endp, uint8_t v) {

  while (startp < endp)
    *startp++ = v;
>>>>>>> 5f996e99
}
#endif

/**
<<<<<<< HEAD
 * Initializes a new thread.
 * The new thread is initialized but not inserted in the ready list, the
 * initial state is \p PRSUSPENDED.
 * @param prio the priority level for the new thread. Usually the threads are
 *             created with priority \p NORMALPRIO, priorities
 *             can range from \p LOWPRIO to \p HIGHPRIO.
 * @param workspace pointer to a working area dedicated to the thread stack
 * @param wsize size of the working area.
 * @param pf the thread function
 * @param arg an argument passed to the thread function. It can be \p NULL.
 * @return The pointer to the \p Thread structure allocated for the
 *         thread into the working space area.
 * @note A thread can terminate by calling \p chThdExit() or by simply
 *       returning from its main function.
 * @note This function can be invoked from within an interrupt handler.
 */
Thread *chThdInit(void *workspace, size_t wsize,
                  tprio_t prio, tfunc_t pf, void *arg) {
  /* thread structure is layed out in the lower part of the thread workspace */
  Thread *tp = workspace;

  chDbgAssert((wsize >= THD_WA_SIZE(0)) && (prio <= HIGHPRIO) &&
              (workspace != NULL) && (pf != NULL),
              "chthreads.c, chThdInit()");
#ifdef CH_USE_DEBUG
  memfill(workspace, wsize, MEM_FILL_PATTERN);
#endif
  SETUP_CONTEXT(workspace, wsize, pf, arg);
=======
 * @brief Initializes a new thread.
 * @details The new thread is initialized but not inserted in the ready list,
 *          the initial state is @p PRSUSPENDED.
 *
 * @param[out] wsp pointer to a working area dedicated to the thread stack
 * @param[in] size size of the working area
 * @param[in] prio the priority level for the new thread
 * @param[in] pf the thread function
 * @param[in] arg an argument passed to the thread function. It can be @p NULL.
 * @return The pointer to the @p Thread structure allocated for the
 *         thread into the working space area.
 * @note A thread can terminate by calling @p chThdExit() or by simply
 *       returning from its main function.
 * @note This function can be invoked from within an interrupt handler even if
 *       it is not an I-Class API because it does not touch any critical kernel
 *       data structure.
 */
Thread *chThdInit(void *wsp, size_t size, tprio_t prio, tfunc_t pf, void *arg) {
  /* Thread structure is layed out in the lower part of the thread workspace */
  Thread *tp = wsp;

  chDbgCheck((wsp != NULL) && (size >= THD_WA_SIZE(0)) &&
             (prio <= HIGHPRIO) && (pf != NULL),
             "chThdInit");
#if CH_DBG_FILL_THREADS
  memfill((uint8_t *)wsp, (uint8_t *)wsp + sizeof(Thread), THREAD_FILL_VALUE);
  memfill((uint8_t *)wsp + sizeof(Thread),
          (uint8_t *)wsp + size, STACK_FILL_VALUE);
#endif
  SETUP_CONTEXT(wsp, size, pf, arg);
>>>>>>> 5f996e99
  return init_thread(tp, prio);
}

/**
<<<<<<< HEAD
 * Creates a new thread into a static memory area.
 * @param workspace pointer to a working area dedicated to the thread stack
 * @param wsize size of the working area.
 * @param prio the priority level for the new thread. Usually the threads are
 *             created with priority \p NORMALPRIO, priorities
 *             can range from \p LOWPRIO to \p HIGHPRIO.
 * @param pf the thread function
 * @param arg an argument passed to the thread function. It can be \p NULL.
 * @return The pointer to the \p Thread structure allocated for the
 *         thread into the working space area.
 * @note A thread can terminate by calling \p chThdExit() or by simply
 *       returning from its main function.
 */
Thread *chThdCreateStatic(void *workspace, size_t wsize,
                          tprio_t prio, tfunc_t pf, void *arg) {

  return chThdResume(chThdInit(workspace, wsize, prio, pf, arg));
}

#if defined(CH_USE_DYNAMIC) && defined(CH_USE_WAITEXIT) && defined(CH_USE_HEAP)
/**
 * Creates a new thread allocating the memory from the heap.
 * @param wsize size of the working area to be allocated
 * @param prio the priority level for the new thread. Usually the threads are
 *             created with priority \p NORMALPRIO, priorities
 *             can range from \p LOWPRIO to \p HIGHPRIO.
 * @param pf the thread function
 * @param arg an argument passed to the thread function. It can be \p NULL.
 * @return The pointer to the \p Thread structure allocated for the
 *         thread into the working space area.
 * @retval NULL if the memory cannot be allocated.
 * @note A thread can terminate by calling \p chThdExit() or by simply
 *       returning from its main function.
 * @note The memory allocated for the thread is not released when the thread
 *       terminates but when a \p chThdWait() is performed.
 * @note The function is available only if the \p CH_USE_DYNAMIC,
 *       \p CH_USE_HEAP and \p CH_USE_WAITEXIT options are enabled
 *       in \p chconf.h.
 */
Thread *chThdCreateFromHeap(size_t wsize, tprio_t prio,
                            tfunc_t pf, void *arg) {

  void *workspace = chHeapAlloc(wsize);
  if (workspace == NULL)
    return NULL;
  Thread *tp = chThdInit(workspace, wsize, prio, pf, arg);
  tp->p_flags = P_MEM_MODE_HEAP;
  return chThdResume(tp);
}
#endif /* defined(CH_USE_DYNAMIC) && defined(CH_USE_WAITEXIT) && defined(CH_USE_HEAP) */

#if defined(CH_USE_DYNAMIC) && defined(CH_USE_WAITEXIT) && defined(CH_USE_MEMPOOLS)
/**
 * Creates a new thread allocating the memory from the specified Memory Pool.
 * @param mp the memory pool
 * @param prio the priority level for the new thread. Usually the threads are
 *             created with priority \p NORMALPRIO, priorities
 *             can range from \p LOWPRIO to \p HIGHPRIO.
 * @param pf the thread function
 * @param arg an argument passed to the thread function. It can be \p NULL.
 * @return The pointer to the \p Thread structure allocated for the
 *         thread into the working space area or \p NULL if the memory cannot
 *         be allocated.
 * @retval NULL if the memory pool is empty.
 * @note A thread can terminate by calling \p chThdExit() or by simply
 *       returning from its main function.
 * @note The memory allocated for the thread is not released when the thread
 *       terminates but when a \p chThdWait() is performed.
 * @note The function is available only if the \p CH_USE_DYNAMIC,
 *       \p CH_USE_MEMPOOLS and \p CH_USE_WAITEXIT options are enabled
 *       in \p chconf.h.
 */
Thread *chThdCreateFromMemoryPool(MemoryPool *mp, tprio_t prio,
                                  tfunc_t pf, void *arg) {

  void *workspace = chPoolAlloc(mp);
  if (workspace == NULL)
    return NULL;
  Thread *tp = chThdInit(workspace, mp->mp_object_size, prio, pf, arg);
=======
 * @brief Creates a new thread into a static memory area.
 *
 * @param[out] wsp pointer to a working area dedicated to the thread
 *                       stack
 * @param[in] size size of the working area
 * @param[in] prio the priority level for the new thread
 * @param[in] pf the thread function
 * @param[in] arg an argument passed to the thread function. It can be @p NULL.
 * @return The pointer to the @p Thread structure allocated for the
 *         thread into the working space area.
 * @note A thread can terminate by calling @p chThdExit() or by simply
 *       returning from its main function.
 */
Thread *chThdCreateStatic(void *wsp, size_t size,
                          tprio_t prio, tfunc_t pf, void *arg) {

  return chThdResume(chThdInit(wsp, size, prio, pf, arg));
}

#if CH_USE_DYNAMIC && CH_USE_WAITEXIT && CH_USE_HEAP
/**
 * @brief Creates a new thread allocating the memory from the heap.
 *
 * @param[in] size size of the working area to be allocated
 * @param[in] prio the priority level for the new thread
 * @param[in] pf the thread function
 * @param[in] arg an argument passed to the thread function. It can be @p NULL.
 * @return The pointer to the @p Thread structure allocated for the
 *         thread into the working space area.
 * @retval NULL if the memory cannot be allocated.
 * @note A thread can terminate by calling @p chThdExit() or by simply
 *       returning from its main function.
 * @note The memory allocated for the thread is not released when the thread
 *       terminates but when a @p chThdWait() is performed.
 * @note The function is available only if the @p CH_USE_DYNAMIC,
 *       @p CH_USE_HEAP and @p CH_USE_WAITEXIT options are enabled
 *       in @p chconf.h.
 */
Thread *chThdCreateFromHeap(size_t size, tprio_t prio, tfunc_t pf, void *arg) {
  void *wsp;
  Thread *tp;

  wsp = chHeapAlloc(size);
  if (wsp == NULL)
    return NULL;
  tp = chThdInit(wsp, size, prio, pf, arg);
  tp->p_flags = P_MEM_MODE_HEAP;
  return chThdResume(tp);
}
#endif /* CH_USE_DYNAMIC && CH_USE_WAITEXIT && CH_USE_HEAP */

#if CH_USE_DYNAMIC && CH_USE_WAITEXIT && CH_USE_MEMPOOLS
/**
 * @brief Creates a new thread allocating the memory from the specified Memory
 *        Pool.
 *
 * @param[in] mp the memory pool
 * @param[in] prio the priority level for the new thread
 * @param[in] pf the thread function
 * @param[in] arg an argument passed to the thread function. It can be @p NULL.
 * @return The pointer to the @p Thread structure allocated for the
 *         thread into the working space area or @p NULL if the memory cannot
 *         be allocated.
 * @retval NULL if the memory pool is empty.
 * @note A thread can terminate by calling @p chThdExit() or by simply
 *       returning from its main function.
 * @note The memory allocated for the thread is not released when the thread
 *       terminates but when a @p chThdWait() is performed.
 * @note The function is available only if the @p CH_USE_DYNAMIC,
 *       @p CH_USE_MEMPOOLS and @p CH_USE_WAITEXIT options are enabled
 *       in @p chconf.h.
 */
Thread *chThdCreateFromMemoryPool(MemoryPool *mp, tprio_t prio,
                                  tfunc_t pf, void *arg) {
  void *wsp;
  Thread *tp;

  chDbgCheck(mp != NULL, "chThdCreateFromMemoryPool");

  wsp = chPoolAlloc(mp);
  if (wsp == NULL)
    return NULL;
  tp = chThdInit(wsp, mp->mp_object_size, prio, pf, arg);
>>>>>>> 5f996e99
  tp->p_flags = P_MEM_MODE_MEMPOOL;
  tp->p_mpool = mp;
  return chThdResume(tp);
}
<<<<<<< HEAD
#endif /* defined(CH_USE_DYNAMIC) && defined(CH_USE_WAITEXIT) && defined(CH_USE_MEMPOOLS) */

/**
 * Changes the running thread priority, reschedules if necessary.
 *
 * @param newprio the new priority of the running thread
 */
void chThdSetPriority(tprio_t newprio) {

  chDbgAssert(newprio <= HIGHPRIO, "chthreads.c, chThdSetPriority()");
  chSysLock();

#ifdef CH_USE_MUTEXES
  if (currp->p_prio != currp->p_realprio) {
    if (newprio > currp->p_prio)
      currp->p_prio = newprio;
  }
  else
    currp->p_prio = newprio;
  currp->p_realprio = newprio;
#else
  currp->p_prio = newprio;
#endif
  chSchRescheduleS();

  chSysUnlock();
}

/**
 * Resumes a suspended thread.
 * @param tp the pointer to the thread
 * @return The pointer to the thread.
=======
#endif /* CH_USE_DYNAMIC && CH_USE_WAITEXIT && CH_USE_MEMPOOLS */

/**
 * @brief Changes the running thread priority level then reschedules if
 *        necessary.
 *
 * @param[in] newprio the new priority level of the running thread
 * @return The old priority level.
 * @note The function returns the real thread priority regardless of the
 *       current priority that could be higher than the real priority because
 *       the priority inheritance mechanism.
 */
tprio_t chThdSetPriority(tprio_t newprio) {
  tprio_t oldprio;

  chDbgCheck((newprio >= LOWPRIO) && (newprio <= HIGHPRIO),
              "chThdSetPriority");

  chSysLock();
#if CH_USE_MUTEXES
  oldprio = currp->p_realprio;
  if ((currp->p_prio == currp->p_realprio) || (newprio > currp->p_prio))
    currp->p_prio = newprio;
  currp->p_realprio = newprio;
#else
  oldprio = currp->p_prio;
  currp->p_prio = newprio;
#endif
  chSchRescheduleS();
  chSysUnlock();
  return oldprio;
}

/**
 * @brief Resumes a suspended thread.
 *
 * @param[in] tp the pointer to the thread
 * @return The pointer to the thread.
 * @note This call is supposed to resume threads created with @p chThdInit().
 *       It should not be used on threads suspended using @p chThdSuspend().
>>>>>>> 5f996e99
 */
Thread *chThdResume(Thread *tp) {

  chSysLock();
<<<<<<< HEAD
  chDbgAssert(tp->p_state == PRSUSPENDED, "chthreads.c, chThdResume()");
=======
  chDbgAssert(tp->p_state == PRSUSPENDED,
              "chThdResume(), #1",
              "thread not in PRSUSPENDED state");
>>>>>>> 5f996e99
  chSchWakeupS(tp, RDY_OK);
  chSysUnlock();
  return tp;
}

/**
<<<<<<< HEAD
 * Requests a thread termination.
 * @param tp the pointer to the thread
 * @note The thread is not termitated but a termination request is added to
 *       its \p p_flags field. The thread can read this status by
 *       invoking \p chThdShouldTerminate() and then terminate cleanly.
=======
 * @brief Requests a thread termination.
 *
 * @param[in] tp the pointer to the thread
 * @note The thread is not termitated but a termination request is added to
 *       its @p p_flags field. The thread can read this status by
 *       invoking @p chThdShouldTerminate() and then terminate cleanly.
>>>>>>> 5f996e99
 */
void chThdTerminate(Thread *tp) {

  chSysLock();
  tp->p_flags |= P_TERMINATE;
  chSysUnlock();
}

/**
<<<<<<< HEAD
 * Suspends the invoking thread for the specified time.
 * @param time the delay in system ticks
 */
void chThdSleep(systime_t time) {

=======
 * @brief Suspends the invoking thread for the specified time.
 *
 * @param[in] time the delay in system ticks, the special values are handled as
 *                 follow:
 *                 - @a TIME_INFINITE the thread enters an infinite sleep
 *                   state.
 *                 - @a TIME_IMMEDIATE this value is accepted but interpreted
 *                   as a normal time specification not as an immediate timeout
 *                   specification.
 *                 .
 */
void chThdSleep(systime_t time) {

  chDbgCheck(time != TIME_INFINITE, "chThdSleep");

>>>>>>> 5f996e99
  chSysLock();
  chThdSleepS(time);
  chSysUnlock();
}

/**
<<<<<<< HEAD
 * Suspends the invoking thread until the system time arrives to the specified
 * value.
 * @param time the absolute system time
=======
 * @brief Suspends the invoking thread until the system time arrives to the
 *        specified value.
 *
 * @param[in] time the absolute system time
>>>>>>> 5f996e99
 */
void chThdSleepUntil(systime_t time) {

  chSysLock();
<<<<<<< HEAD
  if ((time -= chSysGetTime()) > 0)
=======
  if ((time -= chTimeNow()) > 0)
>>>>>>> 5f996e99
    chThdSleepS(time);
  chSysUnlock();
}

/**
<<<<<<< HEAD
 * Terminates the current thread by specifying an exit status code.
 *
 * @param msg the thread exit code. The code can be retrieved by using
 *            \p chThdWait().
=======
 * @brief Terminates the current thread by specifying an exit status code.
 *
 * @param[in] msg the thread exit code. The code can be retrieved by using
 *                @p chThdWait().
>>>>>>> 5f996e99
 */
void chThdExit(msg_t msg) {
  Thread *tp = currp;

  chSysLock();
  tp->p_exitcode = msg;
  THREAD_EXT_EXIT(tp);
<<<<<<< HEAD
#ifdef CH_USE_WAITEXIT
=======
#if CH_USE_WAITEXIT
>>>>>>> 5f996e99
  if (tp->p_waiting != NULL)
    chSchReadyI(tp->p_waiting);
#endif
  chSchGoSleepS(PREXIT);
}

<<<<<<< HEAD
#ifdef CH_USE_WAITEXIT
/**
 * Blocks the execution of the invoking thread until the specified thread
 * terminates then the exit code is returned.
 * The memory used by the exited thread is handled in different ways depending
 * on the API that spawned the thread:
 * <ul>
 * <li>If the thread was spawned by \p chThdCreateStatic() or by \p chThdInit()
 *     then nothing happens and the thread working area is not released or
 *     modified in any way. This is the default, totally static, behavior.</li>
 * <li>If the thread was spawned by \p chThdCreateFromHeap() then the working
 *     area is returned to the system heap.</li>
 * <li>If the thread was spawned by \p chThdCreateFromMemoryPool() then the
 *     working area is returned to the owning memory pool.</li>
 * </ul>
 * @param tp the thread pointer
 * @return The exit code from the terminated thread
 * @note After invoking \p chThdWait() the thread pointer becomes invalid and
 *       must not be used as parameter for further system calls.
 * @note The function is available only if the \p CH_USE_WAITEXIT
 *       option is enabled in \p chconf.h.
=======
#if CH_USE_WAITEXIT
/**
 * @brief Blocks the execution of the invoking thread until the specified
 *        thread terminates then the exit code is returned.
 * @details The memory used by the exited thread is handled in different ways
 *          depending on the API that spawned the thread:
 *          - If the thread was spawned by @p chThdCreateStatic() or by
 *            @p chThdInit() then nothing happens and the thread working area
 *            is not released or modified in any way. This is the default,
 *            totally static, behavior.
 *          - If the thread was spawned by @p chThdCreateFromHeap() then
 *            the working area is returned to the system heap.
 *          - If the thread was spawned by @p chThdCreateFromMemoryPool()
 *            then the working area is returned to the owning memory pool.
 *          .
 * @param[in] tp the thread pointer
 * @return The exit code from the terminated thread
 * @note After invoking @p chThdWait() the thread pointer becomes invalid and
 *       must not be used as parameter for further system calls.
 * @note The function is available only if the @p CH_USE_WAITEXIT
 *       option is enabled in @p chconf.h.
>>>>>>> 5f996e99
 * @note Only one thread can be waiting for another thread at any time. You
 *       should imagine the threads as having a reference counter that is set
 *       to one when the thread is created, chThdWait() decreases the reference
 *       and the memory is freed when the counter reaches zero. In the current
 *       implementation there is no real reference counter in the thread
 *       structure but it is a planned extension.
 */
msg_t chThdWait(Thread *tp) {
  msg_t msg;

<<<<<<< HEAD
  chSysLock();
  chDbgAssert((tp != NULL) && (tp != currp) && (tp->p_waiting == NULL),
              "chthreads.c, chThdWait()");
=======
  chDbgCheck(tp != NULL, "chThdWait");

  chSysLock();

  chDbgAssert(tp != currp, "chThdWait(), #1", "waiting self");
  chDbgAssert(tp->p_waiting == NULL, "chThdWait(), #2", "some other thread waiting");

>>>>>>> 5f996e99
  if (tp->p_state != PREXIT) {
    tp->p_waiting = currp;
    chSchGoSleepS(PRWAIT);
  }
  msg = tp->p_exitcode;
<<<<<<< HEAD
#ifndef CH_USE_DYNAMIC
=======
#if !CH_USE_DYNAMIC
>>>>>>> 5f996e99
  chSysUnlock();
  return msg;
#else /* CH_USE_DYNAMIC */

  /* Returning memory.*/
  tmode_t mode = tp->p_flags & P_MEM_MODE_MASK;
  chSysUnlock();

  switch (mode) {
<<<<<<< HEAD
#ifdef CH_USE_HEAP
=======
#if CH_USE_HEAP
>>>>>>> 5f996e99
  case P_MEM_MODE_HEAP:
    chHeapFree(tp);
    break;
#endif
<<<<<<< HEAD
#ifdef CH_USE_MEMPOOLS
=======
#if CH_USE_MEMPOOLS
>>>>>>> 5f996e99
  case P_MEM_MODE_MEMPOOL:
    chPoolFree(tp->p_mpool, tp);
    break;
#endif
  }
  return msg;
#endif /* CH_USE_DYNAMIC */
}
#endif /* CH_USE_WAITEXIT */

/** @} */
<|MERGE_RESOLUTION|>--- conflicted
+++ resolved
@@ -1,650 +1,388 @@
-/*
-    ChibiOS/RT - Copyright (C) 2009 Giovanni Di Sirio.
-
-    This file is part of ChibiOS/RT.
-
-    ChibiOS/RT is free software; you can redistribute it and/or modify
-    it under the terms of the GNU General Public License as published by
-    the Free Software Foundation; either version 3 of the License, or
-    (at your option) any later version.
-
-    ChibiOS/RT is distributed in the hope that it will be useful,
-    but WITHOUT ANY WARRANTY; without even the implied warranty of
-    MERCHANTABILITY or FITNESS FOR A PARTICULAR PURPOSE.  See the
-    GNU General Public License for more details.
-
-    You should have received a copy of the GNU General Public License
-    along with this program.  If not, see <http://www.gnu.org/licenses/>.
-
-                                      ---
-
-    A special exception to the GPL can be applied should you wish to distribute
-    a combined work that includes ChibiOS/RT, without being obliged to provide
-    the source code for any proprietary components. See the file exception.txt
-    for full details of how and when the exception can be applied.
-*/
-
-/**
-<<<<<<< HEAD
-=======
- * @file chthreads.c
- * @brief Threads code.
->>>>>>> 5f996e99
- * @addtogroup Threads
- * @{
- */
-
-#include <ch.h>
-
-/*
- * Initializes a thread structure.
- */
-Thread *init_thread(Thread *tp, tprio_t prio) {
-<<<<<<< HEAD
-  static tid_t nextid = 0;
-
-  tp->p_tid = nextid++;
-  tp->p_flags = P_MEM_MODE_STATIC;
-  tp->p_prio = prio;
-  tp->p_state = PRSUSPENDED;
-#ifdef CH_USE_MUTEXES
-=======
-
-  tp->p_flags = P_MEM_MODE_STATIC;
-  tp->p_prio = prio;
-  tp->p_state = PRSUSPENDED;
-#if CH_USE_NESTED_LOCKS
-  tp->p_locks = 0;
-#endif
-#if CH_DBG_THREADS_PROFILING
-  tp->p_time = 0;
-#endif
-#if CH_USE_MUTEXES
->>>>>>> 5f996e99
-  /* realprio is the thread's own, non-inherited, priority */
-  tp->p_realprio = prio;
-  tp->p_mtxlist = NULL;
-#endif
-<<<<<<< HEAD
-#ifdef CH_USE_WAITEXIT
-  tp->p_waiting = NULL;
-#endif
-#ifdef CH_USE_MESSAGES
-  queue_init(&tp->p_msgqueue);
-#endif
-#ifdef CH_USE_EVENTS
-=======
-#if CH_USE_WAITEXIT
-  tp->p_waiting = NULL;
-#endif
-#if CH_USE_MESSAGES
-  queue_init(&tp->p_msgqueue);
-#endif
-#if CH_USE_EVENTS
->>>>>>> 5f996e99
-  tp->p_epending = 0;
-#endif
-  THREAD_EXT_INIT(tp);
-  return tp;
-}
-
-<<<<<<< HEAD
-#ifdef CH_USE_DEBUG
-static void memfill(uint8_t *p, uint32_t n, uint8_t v) {
-
-  while (n)
-    *p++ = v, n--;
-=======
-#if CH_DBG_FILL_THREADS
-static void memfill(uint8_t *startp, uint8_t *endp, uint8_t v) {
-
-  while (startp < endp)
-    *startp++ = v;
->>>>>>> 5f996e99
-}
-#endif
-
-/**
-<<<<<<< HEAD
- * Initializes a new thread.
- * The new thread is initialized but not inserted in the ready list, the
- * initial state is \p PRSUSPENDED.
- * @param prio the priority level for the new thread. Usually the threads are
- *             created with priority \p NORMALPRIO, priorities
- *             can range from \p LOWPRIO to \p HIGHPRIO.
- * @param workspace pointer to a working area dedicated to the thread stack
- * @param wsize size of the working area.
- * @param pf the thread function
- * @param arg an argument passed to the thread function. It can be \p NULL.
- * @return The pointer to the \p Thread structure allocated for the
- *         thread into the working space area.
- * @note A thread can terminate by calling \p chThdExit() or by simply
- *       returning from its main function.
- * @note This function can be invoked from within an interrupt handler.
- */
-Thread *chThdInit(void *workspace, size_t wsize,
-                  tprio_t prio, tfunc_t pf, void *arg) {
-  /* thread structure is layed out in the lower part of the thread workspace */
-  Thread *tp = workspace;
-
-  chDbgAssert((wsize >= THD_WA_SIZE(0)) && (prio <= HIGHPRIO) &&
-              (workspace != NULL) && (pf != NULL),
-              "chthreads.c, chThdInit()");
-#ifdef CH_USE_DEBUG
-  memfill(workspace, wsize, MEM_FILL_PATTERN);
-#endif
-  SETUP_CONTEXT(workspace, wsize, pf, arg);
-=======
- * @brief Initializes a new thread.
- * @details The new thread is initialized but not inserted in the ready list,
- *          the initial state is @p PRSUSPENDED.
- *
- * @param[out] wsp pointer to a working area dedicated to the thread stack
- * @param[in] size size of the working area
- * @param[in] prio the priority level for the new thread
- * @param[in] pf the thread function
- * @param[in] arg an argument passed to the thread function. It can be @p NULL.
- * @return The pointer to the @p Thread structure allocated for the
- *         thread into the working space area.
- * @note A thread can terminate by calling @p chThdExit() or by simply
- *       returning from its main function.
- * @note This function can be invoked from within an interrupt handler even if
- *       it is not an I-Class API because it does not touch any critical kernel
- *       data structure.
- */
-Thread *chThdInit(void *wsp, size_t size, tprio_t prio, tfunc_t pf, void *arg) {
-  /* Thread structure is layed out in the lower part of the thread workspace */
-  Thread *tp = wsp;
-
-  chDbgCheck((wsp != NULL) && (size >= THD_WA_SIZE(0)) &&
-             (prio <= HIGHPRIO) && (pf != NULL),
-             "chThdInit");
-#if CH_DBG_FILL_THREADS
-  memfill((uint8_t *)wsp, (uint8_t *)wsp + sizeof(Thread), THREAD_FILL_VALUE);
-  memfill((uint8_t *)wsp + sizeof(Thread),
-          (uint8_t *)wsp + size, STACK_FILL_VALUE);
-#endif
-  SETUP_CONTEXT(wsp, size, pf, arg);
->>>>>>> 5f996e99
-  return init_thread(tp, prio);
-}
-
-/**
-<<<<<<< HEAD
- * Creates a new thread into a static memory area.
- * @param workspace pointer to a working area dedicated to the thread stack
- * @param wsize size of the working area.
- * @param prio the priority level for the new thread. Usually the threads are
- *             created with priority \p NORMALPRIO, priorities
- *             can range from \p LOWPRIO to \p HIGHPRIO.
- * @param pf the thread function
- * @param arg an argument passed to the thread function. It can be \p NULL.
- * @return The pointer to the \p Thread structure allocated for the
- *         thread into the working space area.
- * @note A thread can terminate by calling \p chThdExit() or by simply
- *       returning from its main function.
- */
-Thread *chThdCreateStatic(void *workspace, size_t wsize,
-                          tprio_t prio, tfunc_t pf, void *arg) {
-
-  return chThdResume(chThdInit(workspace, wsize, prio, pf, arg));
-}
-
-#if defined(CH_USE_DYNAMIC) && defined(CH_USE_WAITEXIT) && defined(CH_USE_HEAP)
-/**
- * Creates a new thread allocating the memory from the heap.
- * @param wsize size of the working area to be allocated
- * @param prio the priority level for the new thread. Usually the threads are
- *             created with priority \p NORMALPRIO, priorities
- *             can range from \p LOWPRIO to \p HIGHPRIO.
- * @param pf the thread function
- * @param arg an argument passed to the thread function. It can be \p NULL.
- * @return The pointer to the \p Thread structure allocated for the
- *         thread into the working space area.
- * @retval NULL if the memory cannot be allocated.
- * @note A thread can terminate by calling \p chThdExit() or by simply
- *       returning from its main function.
- * @note The memory allocated for the thread is not released when the thread
- *       terminates but when a \p chThdWait() is performed.
- * @note The function is available only if the \p CH_USE_DYNAMIC,
- *       \p CH_USE_HEAP and \p CH_USE_WAITEXIT options are enabled
- *       in \p chconf.h.
- */
-Thread *chThdCreateFromHeap(size_t wsize, tprio_t prio,
-                            tfunc_t pf, void *arg) {
-
-  void *workspace = chHeapAlloc(wsize);
-  if (workspace == NULL)
-    return NULL;
-  Thread *tp = chThdInit(workspace, wsize, prio, pf, arg);
-  tp->p_flags = P_MEM_MODE_HEAP;
-  return chThdResume(tp);
-}
-#endif /* defined(CH_USE_DYNAMIC) && defined(CH_USE_WAITEXIT) && defined(CH_USE_HEAP) */
-
-#if defined(CH_USE_DYNAMIC) && defined(CH_USE_WAITEXIT) && defined(CH_USE_MEMPOOLS)
-/**
- * Creates a new thread allocating the memory from the specified Memory Pool.
- * @param mp the memory pool
- * @param prio the priority level for the new thread. Usually the threads are
- *             created with priority \p NORMALPRIO, priorities
- *             can range from \p LOWPRIO to \p HIGHPRIO.
- * @param pf the thread function
- * @param arg an argument passed to the thread function. It can be \p NULL.
- * @return The pointer to the \p Thread structure allocated for the
- *         thread into the working space area or \p NULL if the memory cannot
- *         be allocated.
- * @retval NULL if the memory pool is empty.
- * @note A thread can terminate by calling \p chThdExit() or by simply
- *       returning from its main function.
- * @note The memory allocated for the thread is not released when the thread
- *       terminates but when a \p chThdWait() is performed.
- * @note The function is available only if the \p CH_USE_DYNAMIC,
- *       \p CH_USE_MEMPOOLS and \p CH_USE_WAITEXIT options are enabled
- *       in \p chconf.h.
- */
-Thread *chThdCreateFromMemoryPool(MemoryPool *mp, tprio_t prio,
-                                  tfunc_t pf, void *arg) {
-
-  void *workspace = chPoolAlloc(mp);
-  if (workspace == NULL)
-    return NULL;
-  Thread *tp = chThdInit(workspace, mp->mp_object_size, prio, pf, arg);
-=======
- * @brief Creates a new thread into a static memory area.
- *
- * @param[out] wsp pointer to a working area dedicated to the thread
- *                       stack
- * @param[in] size size of the working area
- * @param[in] prio the priority level for the new thread
- * @param[in] pf the thread function
- * @param[in] arg an argument passed to the thread function. It can be @p NULL.
- * @return The pointer to the @p Thread structure allocated for the
- *         thread into the working space area.
- * @note A thread can terminate by calling @p chThdExit() or by simply
- *       returning from its main function.
- */
-Thread *chThdCreateStatic(void *wsp, size_t size,
-                          tprio_t prio, tfunc_t pf, void *arg) {
-
-  return chThdResume(chThdInit(wsp, size, prio, pf, arg));
-}
-
-#if CH_USE_DYNAMIC && CH_USE_WAITEXIT && CH_USE_HEAP
-/**
- * @brief Creates a new thread allocating the memory from the heap.
- *
- * @param[in] size size of the working area to be allocated
- * @param[in] prio the priority level for the new thread
- * @param[in] pf the thread function
- * @param[in] arg an argument passed to the thread function. It can be @p NULL.
- * @return The pointer to the @p Thread structure allocated for the
- *         thread into the working space area.
- * @retval NULL if the memory cannot be allocated.
- * @note A thread can terminate by calling @p chThdExit() or by simply
- *       returning from its main function.
- * @note The memory allocated for the thread is not released when the thread
- *       terminates but when a @p chThdWait() is performed.
- * @note The function is available only if the @p CH_USE_DYNAMIC,
- *       @p CH_USE_HEAP and @p CH_USE_WAITEXIT options are enabled
- *       in @p chconf.h.
- */
-Thread *chThdCreateFromHeap(size_t size, tprio_t prio, tfunc_t pf, void *arg) {
-  void *wsp;
-  Thread *tp;
-
-  wsp = chHeapAlloc(size);
-  if (wsp == NULL)
-    return NULL;
-  tp = chThdInit(wsp, size, prio, pf, arg);
-  tp->p_flags = P_MEM_MODE_HEAP;
-  return chThdResume(tp);
-}
-#endif /* CH_USE_DYNAMIC && CH_USE_WAITEXIT && CH_USE_HEAP */
-
-#if CH_USE_DYNAMIC && CH_USE_WAITEXIT && CH_USE_MEMPOOLS
-/**
- * @brief Creates a new thread allocating the memory from the specified Memory
- *        Pool.
- *
- * @param[in] mp the memory pool
- * @param[in] prio the priority level for the new thread
- * @param[in] pf the thread function
- * @param[in] arg an argument passed to the thread function. It can be @p NULL.
- * @return The pointer to the @p Thread structure allocated for the
- *         thread into the working space area or @p NULL if the memory cannot
- *         be allocated.
- * @retval NULL if the memory pool is empty.
- * @note A thread can terminate by calling @p chThdExit() or by simply
- *       returning from its main function.
- * @note The memory allocated for the thread is not released when the thread
- *       terminates but when a @p chThdWait() is performed.
- * @note The function is available only if the @p CH_USE_DYNAMIC,
- *       @p CH_USE_MEMPOOLS and @p CH_USE_WAITEXIT options are enabled
- *       in @p chconf.h.
- */
-Thread *chThdCreateFromMemoryPool(MemoryPool *mp, tprio_t prio,
-                                  tfunc_t pf, void *arg) {
-  void *wsp;
-  Thread *tp;
-
-  chDbgCheck(mp != NULL, "chThdCreateFromMemoryPool");
-
-  wsp = chPoolAlloc(mp);
-  if (wsp == NULL)
-    return NULL;
-  tp = chThdInit(wsp, mp->mp_object_size, prio, pf, arg);
->>>>>>> 5f996e99
-  tp->p_flags = P_MEM_MODE_MEMPOOL;
-  tp->p_mpool = mp;
-  return chThdResume(tp);
-}
-<<<<<<< HEAD
-#endif /* defined(CH_USE_DYNAMIC) && defined(CH_USE_WAITEXIT) && defined(CH_USE_MEMPOOLS) */
-
-/**
- * Changes the running thread priority, reschedules if necessary.
- *
- * @param newprio the new priority of the running thread
- */
-void chThdSetPriority(tprio_t newprio) {
-
-  chDbgAssert(newprio <= HIGHPRIO, "chthreads.c, chThdSetPriority()");
-  chSysLock();
-
-#ifdef CH_USE_MUTEXES
-  if (currp->p_prio != currp->p_realprio) {
-    if (newprio > currp->p_prio)
-      currp->p_prio = newprio;
-  }
-  else
-    currp->p_prio = newprio;
-  currp->p_realprio = newprio;
-#else
-  currp->p_prio = newprio;
-#endif
-  chSchRescheduleS();
-
-  chSysUnlock();
-}
-
-/**
- * Resumes a suspended thread.
- * @param tp the pointer to the thread
- * @return The pointer to the thread.
-=======
-#endif /* CH_USE_DYNAMIC && CH_USE_WAITEXIT && CH_USE_MEMPOOLS */
-
-/**
- * @brief Changes the running thread priority level then reschedules if
- *        necessary.
- *
- * @param[in] newprio the new priority level of the running thread
- * @return The old priority level.
- * @note The function returns the real thread priority regardless of the
- *       current priority that could be higher than the real priority because
- *       the priority inheritance mechanism.
- */
-tprio_t chThdSetPriority(tprio_t newprio) {
-  tprio_t oldprio;
-
-  chDbgCheck((newprio >= LOWPRIO) && (newprio <= HIGHPRIO),
-              "chThdSetPriority");
-
-  chSysLock();
-#if CH_USE_MUTEXES
-  oldprio = currp->p_realprio;
-  if ((currp->p_prio == currp->p_realprio) || (newprio > currp->p_prio))
-    currp->p_prio = newprio;
-  currp->p_realprio = newprio;
-#else
-  oldprio = currp->p_prio;
-  currp->p_prio = newprio;
-#endif
-  chSchRescheduleS();
-  chSysUnlock();
-  return oldprio;
-}
-
-/**
- * @brief Resumes a suspended thread.
- *
- * @param[in] tp the pointer to the thread
- * @return The pointer to the thread.
- * @note This call is supposed to resume threads created with @p chThdInit().
- *       It should not be used on threads suspended using @p chThdSuspend().
->>>>>>> 5f996e99
- */
-Thread *chThdResume(Thread *tp) {
-
-  chSysLock();
-<<<<<<< HEAD
-  chDbgAssert(tp->p_state == PRSUSPENDED, "chthreads.c, chThdResume()");
-=======
-  chDbgAssert(tp->p_state == PRSUSPENDED,
-              "chThdResume(), #1",
-              "thread not in PRSUSPENDED state");
->>>>>>> 5f996e99
-  chSchWakeupS(tp, RDY_OK);
-  chSysUnlock();
-  return tp;
-}
-
-/**
-<<<<<<< HEAD
- * Requests a thread termination.
- * @param tp the pointer to the thread
- * @note The thread is not termitated but a termination request is added to
- *       its \p p_flags field. The thread can read this status by
- *       invoking \p chThdShouldTerminate() and then terminate cleanly.
-=======
- * @brief Requests a thread termination.
- *
- * @param[in] tp the pointer to the thread
- * @note The thread is not termitated but a termination request is added to
- *       its @p p_flags field. The thread can read this status by
- *       invoking @p chThdShouldTerminate() and then terminate cleanly.
->>>>>>> 5f996e99
- */
-void chThdTerminate(Thread *tp) {
-
-  chSysLock();
-  tp->p_flags |= P_TERMINATE;
-  chSysUnlock();
-}
-
-/**
-<<<<<<< HEAD
- * Suspends the invoking thread for the specified time.
- * @param time the delay in system ticks
- */
-void chThdSleep(systime_t time) {
-
-=======
- * @brief Suspends the invoking thread for the specified time.
- *
- * @param[in] time the delay in system ticks, the special values are handled as
- *                 follow:
- *                 - @a TIME_INFINITE the thread enters an infinite sleep
- *                   state.
- *                 - @a TIME_IMMEDIATE this value is accepted but interpreted
- *                   as a normal time specification not as an immediate timeout
- *                   specification.
- *                 .
- */
-void chThdSleep(systime_t time) {
-
-  chDbgCheck(time != TIME_INFINITE, "chThdSleep");
-
->>>>>>> 5f996e99
-  chSysLock();
-  chThdSleepS(time);
-  chSysUnlock();
-}
-
-/**
-<<<<<<< HEAD
- * Suspends the invoking thread until the system time arrives to the specified
- * value.
- * @param time the absolute system time
-=======
- * @brief Suspends the invoking thread until the system time arrives to the
- *        specified value.
- *
- * @param[in] time the absolute system time
->>>>>>> 5f996e99
- */
-void chThdSleepUntil(systime_t time) {
-
-  chSysLock();
-<<<<<<< HEAD
-  if ((time -= chSysGetTime()) > 0)
-=======
-  if ((time -= chTimeNow()) > 0)
->>>>>>> 5f996e99
-    chThdSleepS(time);
-  chSysUnlock();
-}
-
-/**
-<<<<<<< HEAD
- * Terminates the current thread by specifying an exit status code.
- *
- * @param msg the thread exit code. The code can be retrieved by using
- *            \p chThdWait().
-=======
- * @brief Terminates the current thread by specifying an exit status code.
- *
- * @param[in] msg the thread exit code. The code can be retrieved by using
- *                @p chThdWait().
->>>>>>> 5f996e99
- */
-void chThdExit(msg_t msg) {
-  Thread *tp = currp;
-
-  chSysLock();
-  tp->p_exitcode = msg;
-  THREAD_EXT_EXIT(tp);
-<<<<<<< HEAD
-#ifdef CH_USE_WAITEXIT
-=======
-#if CH_USE_WAITEXIT
->>>>>>> 5f996e99
-  if (tp->p_waiting != NULL)
-    chSchReadyI(tp->p_waiting);
-#endif
-  chSchGoSleepS(PREXIT);
-}
-
-<<<<<<< HEAD
-#ifdef CH_USE_WAITEXIT
-/**
- * Blocks the execution of the invoking thread until the specified thread
- * terminates then the exit code is returned.
- * The memory used by the exited thread is handled in different ways depending
- * on the API that spawned the thread:
- * <ul>
- * <li>If the thread was spawned by \p chThdCreateStatic() or by \p chThdInit()
- *     then nothing happens and the thread working area is not released or
- *     modified in any way. This is the default, totally static, behavior.</li>
- * <li>If the thread was spawned by \p chThdCreateFromHeap() then the working
- *     area is returned to the system heap.</li>
- * <li>If the thread was spawned by \p chThdCreateFromMemoryPool() then the
- *     working area is returned to the owning memory pool.</li>
- * </ul>
- * @param tp the thread pointer
- * @return The exit code from the terminated thread
- * @note After invoking \p chThdWait() the thread pointer becomes invalid and
- *       must not be used as parameter for further system calls.
- * @note The function is available only if the \p CH_USE_WAITEXIT
- *       option is enabled in \p chconf.h.
-=======
-#if CH_USE_WAITEXIT
-/**
- * @brief Blocks the execution of the invoking thread until the specified
- *        thread terminates then the exit code is returned.
- * @details The memory used by the exited thread is handled in different ways
- *          depending on the API that spawned the thread:
- *          - If the thread was spawned by @p chThdCreateStatic() or by
- *            @p chThdInit() then nothing happens and the thread working area
- *            is not released or modified in any way. This is the default,
- *            totally static, behavior.
- *          - If the thread was spawned by @p chThdCreateFromHeap() then
- *            the working area is returned to the system heap.
- *          - If the thread was spawned by @p chThdCreateFromMemoryPool()
- *            then the working area is returned to the owning memory pool.
- *          .
- * @param[in] tp the thread pointer
- * @return The exit code from the terminated thread
- * @note After invoking @p chThdWait() the thread pointer becomes invalid and
- *       must not be used as parameter for further system calls.
- * @note The function is available only if the @p CH_USE_WAITEXIT
- *       option is enabled in @p chconf.h.
->>>>>>> 5f996e99
- * @note Only one thread can be waiting for another thread at any time. You
- *       should imagine the threads as having a reference counter that is set
- *       to one when the thread is created, chThdWait() decreases the reference
- *       and the memory is freed when the counter reaches zero. In the current
- *       implementation there is no real reference counter in the thread
- *       structure but it is a planned extension.
- */
-msg_t chThdWait(Thread *tp) {
-  msg_t msg;
-
-<<<<<<< HEAD
-  chSysLock();
-  chDbgAssert((tp != NULL) && (tp != currp) && (tp->p_waiting == NULL),
-              "chthreads.c, chThdWait()");
-=======
-  chDbgCheck(tp != NULL, "chThdWait");
-
-  chSysLock();
-
-  chDbgAssert(tp != currp, "chThdWait(), #1", "waiting self");
-  chDbgAssert(tp->p_waiting == NULL, "chThdWait(), #2", "some other thread waiting");
-
->>>>>>> 5f996e99
-  if (tp->p_state != PREXIT) {
-    tp->p_waiting = currp;
-    chSchGoSleepS(PRWAIT);
-  }
-  msg = tp->p_exitcode;
-<<<<<<< HEAD
-#ifndef CH_USE_DYNAMIC
-=======
-#if !CH_USE_DYNAMIC
->>>>>>> 5f996e99
-  chSysUnlock();
-  return msg;
-#else /* CH_USE_DYNAMIC */
-
-  /* Returning memory.*/
-  tmode_t mode = tp->p_flags & P_MEM_MODE_MASK;
-  chSysUnlock();
-
-  switch (mode) {
-<<<<<<< HEAD
-#ifdef CH_USE_HEAP
-=======
-#if CH_USE_HEAP
->>>>>>> 5f996e99
-  case P_MEM_MODE_HEAP:
-    chHeapFree(tp);
-    break;
-#endif
-<<<<<<< HEAD
-#ifdef CH_USE_MEMPOOLS
-=======
-#if CH_USE_MEMPOOLS
->>>>>>> 5f996e99
-  case P_MEM_MODE_MEMPOOL:
-    chPoolFree(tp->p_mpool, tp);
-    break;
-#endif
-  }
-  return msg;
-#endif /* CH_USE_DYNAMIC */
-}
-#endif /* CH_USE_WAITEXIT */
-
-/** @} */
+/*
+    ChibiOS/RT - Copyright (C) 2009 Giovanni Di Sirio.
+
+    This file is part of ChibiOS/RT.
+
+    ChibiOS/RT is free software; you can redistribute it and/or modify
+    it under the terms of the GNU General Public License as published by
+    the Free Software Foundation; either version 3 of the License, or
+    (at your option) any later version.
+
+    ChibiOS/RT is distributed in the hope that it will be useful,
+    but WITHOUT ANY WARRANTY; without even the implied warranty of
+    MERCHANTABILITY or FITNESS FOR A PARTICULAR PURPOSE.  See the
+    GNU General Public License for more details.
+
+    You should have received a copy of the GNU General Public License
+    along with this program.  If not, see <http://www.gnu.org/licenses/>.
+
+                                      ---
+
+    A special exception to the GPL can be applied should you wish to distribute
+    a combined work that includes ChibiOS/RT, without being obliged to provide
+    the source code for any proprietary components. See the file exception.txt
+    for full details of how and when the exception can be applied.
+*/
+
+/**
+ * @file chthreads.c
+ * @brief Threads code.
+ * @addtogroup Threads
+ * @{
+ */
+
+#include <ch.h>
+
+/*
+ * Initializes a thread structure.
+ */
+Thread *init_thread(Thread *tp, tprio_t prio) {
+
+  tp->p_flags = P_MEM_MODE_STATIC;
+  tp->p_prio = prio;
+  tp->p_state = PRSUSPENDED;
+#if CH_USE_NESTED_LOCKS
+  tp->p_locks = 0;
+#endif
+#if CH_DBG_THREADS_PROFILING
+  tp->p_time = 0;
+#endif
+#if CH_USE_MUTEXES
+  /* realprio is the thread's own, non-inherited, priority */
+  tp->p_realprio = prio;
+  tp->p_mtxlist = NULL;
+#endif
+#if CH_USE_WAITEXIT
+  tp->p_waiting = NULL;
+#endif
+#if CH_USE_MESSAGES
+  queue_init(&tp->p_msgqueue);
+#endif
+#if CH_USE_EVENTS
+  tp->p_epending = 0;
+#endif
+  THREAD_EXT_INIT(tp);
+  return tp;
+}
+
+#if CH_DBG_FILL_THREADS
+static void memfill(uint8_t *startp, uint8_t *endp, uint8_t v) {
+
+  while (startp < endp)
+    *startp++ = v;
+}
+#endif
+
+/**
+ * @brief Initializes a new thread.
+ * @details The new thread is initialized but not inserted in the ready list,
+ *          the initial state is @p PRSUSPENDED.
+ *
+ * @param[out] wsp pointer to a working area dedicated to the thread stack
+ * @param[in] size size of the working area
+ * @param[in] prio the priority level for the new thread
+ * @param[in] pf the thread function
+ * @param[in] arg an argument passed to the thread function. It can be @p NULL.
+ * @return The pointer to the @p Thread structure allocated for the
+ *         thread into the working space area.
+ * @note A thread can terminate by calling @p chThdExit() or by simply
+ *       returning from its main function.
+ * @note This function can be invoked from within an interrupt handler even if
+ *       it is not an I-Class API because it does not touch any critical kernel
+ *       data structure.
+ */
+Thread *chThdInit(void *wsp, size_t size, tprio_t prio, tfunc_t pf, void *arg) {
+  /* Thread structure is layed out in the lower part of the thread workspace */
+  Thread *tp = wsp;
+
+  chDbgCheck((wsp != NULL) && (size >= THD_WA_SIZE(0)) &&
+             (prio <= HIGHPRIO) && (pf != NULL),
+             "chThdInit");
+#if CH_DBG_FILL_THREADS
+  memfill((uint8_t *)wsp, (uint8_t *)wsp + sizeof(Thread), THREAD_FILL_VALUE);
+  memfill((uint8_t *)wsp + sizeof(Thread),
+          (uint8_t *)wsp + size, STACK_FILL_VALUE);
+#endif
+  SETUP_CONTEXT(wsp, size, pf, arg);
+  return init_thread(tp, prio);
+}
+
+/**
+ * @brief Creates a new thread into a static memory area.
+ *
+ * @param[out] wsp pointer to a working area dedicated to the thread
+ *                       stack
+ * @param[in] size size of the working area
+ * @param[in] prio the priority level for the new thread
+ * @param[in] pf the thread function
+ * @param[in] arg an argument passed to the thread function. It can be @p NULL.
+ * @return The pointer to the @p Thread structure allocated for the
+ *         thread into the working space area.
+ * @note A thread can terminate by calling @p chThdExit() or by simply
+ *       returning from its main function.
+ */
+Thread *chThdCreateStatic(void *wsp, size_t size,
+                          tprio_t prio, tfunc_t pf, void *arg) {
+
+  return chThdResume(chThdInit(wsp, size, prio, pf, arg));
+}
+
+#if CH_USE_DYNAMIC && CH_USE_WAITEXIT && CH_USE_HEAP
+/**
+ * @brief Creates a new thread allocating the memory from the heap.
+ *
+ * @param[in] size size of the working area to be allocated
+ * @param[in] prio the priority level for the new thread
+ * @param[in] pf the thread function
+ * @param[in] arg an argument passed to the thread function. It can be @p NULL.
+ * @return The pointer to the @p Thread structure allocated for the
+ *         thread into the working space area.
+ * @retval NULL if the memory cannot be allocated.
+ * @note A thread can terminate by calling @p chThdExit() or by simply
+ *       returning from its main function.
+ * @note The memory allocated for the thread is not released when the thread
+ *       terminates but when a @p chThdWait() is performed.
+ * @note The function is available only if the @p CH_USE_DYNAMIC,
+ *       @p CH_USE_HEAP and @p CH_USE_WAITEXIT options are enabled
+ *       in @p chconf.h.
+ */
+Thread *chThdCreateFromHeap(size_t size, tprio_t prio, tfunc_t pf, void *arg) {
+  void *wsp;
+  Thread *tp;
+
+  wsp = chHeapAlloc(size);
+  if (wsp == NULL)
+    return NULL;
+  tp = chThdInit(wsp, size, prio, pf, arg);
+  tp->p_flags = P_MEM_MODE_HEAP;
+  return chThdResume(tp);
+}
+#endif /* CH_USE_DYNAMIC && CH_USE_WAITEXIT && CH_USE_HEAP */
+
+#if CH_USE_DYNAMIC && CH_USE_WAITEXIT && CH_USE_MEMPOOLS
+/**
+ * @brief Creates a new thread allocating the memory from the specified Memory
+ *        Pool.
+ *
+ * @param[in] mp the memory pool
+ * @param[in] prio the priority level for the new thread
+ * @param[in] pf the thread function
+ * @param[in] arg an argument passed to the thread function. It can be @p NULL.
+ * @return The pointer to the @p Thread structure allocated for the
+ *         thread into the working space area or @p NULL if the memory cannot
+ *         be allocated.
+ * @retval NULL if the memory pool is empty.
+ * @note A thread can terminate by calling @p chThdExit() or by simply
+ *       returning from its main function.
+ * @note The memory allocated for the thread is not released when the thread
+ *       terminates but when a @p chThdWait() is performed.
+ * @note The function is available only if the @p CH_USE_DYNAMIC,
+ *       @p CH_USE_MEMPOOLS and @p CH_USE_WAITEXIT options are enabled
+ *       in @p chconf.h.
+ */
+Thread *chThdCreateFromMemoryPool(MemoryPool *mp, tprio_t prio,
+                                  tfunc_t pf, void *arg) {
+  void *wsp;
+  Thread *tp;
+
+  chDbgCheck(mp != NULL, "chThdCreateFromMemoryPool");
+
+  wsp = chPoolAlloc(mp);
+  if (wsp == NULL)
+    return NULL;
+  tp = chThdInit(wsp, mp->mp_object_size, prio, pf, arg);
+  tp->p_flags = P_MEM_MODE_MEMPOOL;
+  tp->p_mpool = mp;
+  return chThdResume(tp);
+}
+#endif /* CH_USE_DYNAMIC && CH_USE_WAITEXIT && CH_USE_MEMPOOLS */
+
+/**
+ * @brief Changes the running thread priority level then reschedules if
+ *        necessary.
+ *
+ * @param[in] newprio the new priority level of the running thread
+ * @return The old priority level.
+ * @note The function returns the real thread priority regardless of the
+ *       current priority that could be higher than the real priority because
+ *       the priority inheritance mechanism.
+ */
+tprio_t chThdSetPriority(tprio_t newprio) {
+  tprio_t oldprio;
+
+  chDbgCheck((newprio >= LOWPRIO) && (newprio <= HIGHPRIO),
+              "chThdSetPriority");
+
+  chSysLock();
+#if CH_USE_MUTEXES
+  oldprio = currp->p_realprio;
+  if ((currp->p_prio == currp->p_realprio) || (newprio > currp->p_prio))
+    currp->p_prio = newprio;
+  currp->p_realprio = newprio;
+#else
+  oldprio = currp->p_prio;
+  currp->p_prio = newprio;
+#endif
+  chSchRescheduleS();
+  chSysUnlock();
+  return oldprio;
+}
+
+/**
+ * @brief Resumes a suspended thread.
+ *
+ * @param[in] tp the pointer to the thread
+ * @return The pointer to the thread.
+ * @note This call is supposed to resume threads created with @p chThdInit().
+ *       It should not be used on threads suspended using @p chThdSuspend().
+ */
+Thread *chThdResume(Thread *tp) {
+
+  chSysLock();
+  chDbgAssert(tp->p_state == PRSUSPENDED,
+              "chThdResume(), #1",
+              "thread not in PRSUSPENDED state");
+  chSchWakeupS(tp, RDY_OK);
+  chSysUnlock();
+  return tp;
+}
+
+/**
+ * @brief Requests a thread termination.
+ *
+ * @param[in] tp the pointer to the thread
+ * @note The thread is not termitated but a termination request is added to
+ *       its @p p_flags field. The thread can read this status by
+ *       invoking @p chThdShouldTerminate() and then terminate cleanly.
+ */
+void chThdTerminate(Thread *tp) {
+
+  chSysLock();
+  tp->p_flags |= P_TERMINATE;
+  chSysUnlock();
+}
+
+/**
+ * @brief Suspends the invoking thread for the specified time.
+ *
+ * @param[in] time the delay in system ticks, the special values are handled as
+ *                 follow:
+ *                 - @a TIME_INFINITE the thread enters an infinite sleep
+ *                   state.
+ *                 - @a TIME_IMMEDIATE this value is accepted but interpreted
+ *                   as a normal time specification not as an immediate timeout
+ *                   specification.
+ *                 .
+ */
+void chThdSleep(systime_t time) {
+
+  chDbgCheck(time != TIME_INFINITE, "chThdSleep");
+
+  chSysLock();
+  chThdSleepS(time);
+  chSysUnlock();
+}
+
+/**
+ * @brief Suspends the invoking thread until the system time arrives to the
+ *        specified value.
+ *
+ * @param[in] time the absolute system time
+ */
+void chThdSleepUntil(systime_t time) {
+
+  chSysLock();
+  if ((time -= chTimeNow()) > 0)
+    chThdSleepS(time);
+  chSysUnlock();
+}
+
+/**
+ * @brief Terminates the current thread by specifying an exit status code.
+ *
+ * @param[in] msg the thread exit code. The code can be retrieved by using
+ *                @p chThdWait().
+ */
+void chThdExit(msg_t msg) {
+  Thread *tp = currp;
+
+  chSysLock();
+  tp->p_exitcode = msg;
+  THREAD_EXT_EXIT(tp);
+#if CH_USE_WAITEXIT
+  if (tp->p_waiting != NULL)
+    chSchReadyI(tp->p_waiting);
+#endif
+  chSchGoSleepS(PREXIT);
+}
+
+#if CH_USE_WAITEXIT
+/**
+ * @brief Blocks the execution of the invoking thread until the specified
+ *        thread terminates then the exit code is returned.
+ * @details The memory used by the exited thread is handled in different ways
+ *          depending on the API that spawned the thread:
+ *          - If the thread was spawned by @p chThdCreateStatic() or by
+ *            @p chThdInit() then nothing happens and the thread working area
+ *            is not released or modified in any way. This is the default,
+ *            totally static, behavior.
+ *          - If the thread was spawned by @p chThdCreateFromHeap() then
+ *            the working area is returned to the system heap.
+ *          - If the thread was spawned by @p chThdCreateFromMemoryPool()
+ *            then the working area is returned to the owning memory pool.
+ *          .
+ * @param[in] tp the thread pointer
+ * @return The exit code from the terminated thread
+ * @note After invoking @p chThdWait() the thread pointer becomes invalid and
+ *       must not be used as parameter for further system calls.
+ * @note The function is available only if the @p CH_USE_WAITEXIT
+ *       option is enabled in @p chconf.h.
+ * @note Only one thread can be waiting for another thread at any time. You
+ *       should imagine the threads as having a reference counter that is set
+ *       to one when the thread is created, chThdWait() decreases the reference
+ *       and the memory is freed when the counter reaches zero. In the current
+ *       implementation there is no real reference counter in the thread
+ *       structure but it is a planned extension.
+ */
+msg_t chThdWait(Thread *tp) {
+  msg_t msg;
+
+  chDbgCheck(tp != NULL, "chThdWait");
+
+  chSysLock();
+
+  chDbgAssert(tp != currp, "chThdWait(), #1", "waiting self");
+  chDbgAssert(tp->p_waiting == NULL, "chThdWait(), #2", "some other thread waiting");
+
+  if (tp->p_state != PREXIT) {
+    tp->p_waiting = currp;
+    chSchGoSleepS(PRWAIT);
+  }
+  msg = tp->p_exitcode;
+#if !CH_USE_DYNAMIC
+  chSysUnlock();
+  return msg;
+#else /* CH_USE_DYNAMIC */
+
+  /* Returning memory.*/
+  tmode_t mode = tp->p_flags & P_MEM_MODE_MASK;
+  chSysUnlock();
+
+  switch (mode) {
+#if CH_USE_HEAP
+  case P_MEM_MODE_HEAP:
+    chHeapFree(tp);
+    break;
+#endif
+#if CH_USE_MEMPOOLS
+  case P_MEM_MODE_MEMPOOL:
+    chPoolFree(tp->p_mpool, tp);
+    break;
+#endif
+  }
+  return msg;
+#endif /* CH_USE_DYNAMIC */
+}
+#endif /* CH_USE_WAITEXIT */
+
+/** @} */