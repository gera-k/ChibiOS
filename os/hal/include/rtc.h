--- conflicted
+++ resolved
@@ -1,174 +1,170 @@
-/*
-    ChibiOS/RT - Copyright (C) 2006,2007,2008,2009,2010,
-                 2011,2012 Giovanni Di Sirio.
-
-    This file is part of ChibiOS/RT.
-
-    ChibiOS/RT is free software; you can redistribute it and/or modify
-    it under the terms of the GNU General Public License as published by
-    the Free Software Foundation; either version 3 of the License, or
-    (at your option) any later version.
-
-    ChibiOS/RT is distributed in the hope that it will be useful,
-    but WITHOUT ANY WARRANTY; without even the implied warranty of
-    MERCHANTABILITY or FITNESS FOR A PARTICULAR PURPOSE.  See the
-    GNU General Public License for more details.
-
-    You should have received a copy of the GNU General Public License
-    along with this program.  If not, see <http://www.gnu.org/licenses/>.
-*/
-/*
-   Concepts and parts of this file have been contributed by Uladzimir Pylinsky
-   aka barthess.
- */
-
-/**
- * @file    rtc.h
- * @brief   RTC Driver macros and structures.
- *
- * @addtogroup RTC
- * @{
- */
-
-#ifndef _RTC_H_
-#define _RTC_H_
-
-#if HAL_USE_RTC || defined(__DOXYGEN__)
-
-/*===========================================================================*/
-/* Driver constants.                                                         */
-/*===========================================================================*/
-
-/**
- * @name    Date/Time bit masks
- * @{
- */
-#define RTC_TIME_SECONDS_MASK   0x0000001F  /* @brief Seconds mask.         */
-#define RTC_TIME_MINUTES_MASK   0x000007E0  /* @brief Minutes mask.         */
-#define RTC_TIME_HOURS_MASK     0x0000F800  /* @brief Hours mask.           */
-#define RTC_DATE_DAYS_MASK      0x001F0000  /* @brief Days mask.            */
-#define RTC_DATE_MONTHS_MASK    0x01E00000  /* @brief Months mask.          */
-#define RTC_DATE_YEARS_MASK     0xFE000000  /* @brief Years mask.           */
-/** @} */
-
-/*===========================================================================*/
-/* Driver pre-compile time settings.                                         */
-/*===========================================================================*/
-
-/*===========================================================================*/
-/* Derived constants and error checks.                                       */
-/*===========================================================================*/
-
-/*===========================================================================*/
-/* Driver data structures and types.                                         */
-/*===========================================================================*/
-
-/**
- * @brief   Type of a structure representing an RTC driver.
- */
-typedef struct RTCDriver RTCDriver;
-
-/**
- * @brief   Type of a structure representing an RTC time stamp.
- */
-typedef struct RTCTime RTCTime;
-
-#include "rtc_lld.h"
-
-/*===========================================================================*/
-/* Driver macros.                                                            */
-/*===========================================================================*/
-
-/**
- * @brief   Set current time.
- *
- * @param[in] rtcp      pointer to RTC driver structure
- * @param[in] timespec  pointer to a @p RTCTime structure
- *
- * @iclass
- */
-#define rtcSetTimeI(rtcp, timespec) rtc_lld_set_time(rtcp, timespec)
-
-/**
- * @brief   Get current time.
- *
- * @param[in] rtcp      pointer to RTC driver structure
- * @param[out] timespec pointer to a @p RTCTime structure
- *
- * @iclass
- */
-#define rtcGetTimeI(rtcp, timespec) rtc_lld_get_time(rtcp, timespec)
-
-#if (RTC_ALARMS > 0) || defined(__DOXYGEN__)
-/**
- * @brief   Set alarm time.
- *
- * @param[in] rtcp      pointer to RTC driver structure
- * @param[in] alarm     alarm identifier
- * @param[in] alarmspec pointer to a @p RTCAlarm structure or @p NULL
- *
- * @iclass
- */
-#define rtcSetAlarmI(rtcp, alarm, alarmspec)                                \
-  rtc_lld_set_alarm(rtcp, alarm, alarmspec)
-
-/**
- * @brief   Get current alarm.
- * @note    If an alarm has not been set then the returned alarm specification
- *          is not meaningful.
- *
- * @param[in] rtcp      pointer to RTC driver structure
- * @param[in] alarm     alarm identifier
- * @param[out] alarmspec pointer to a @p RTCAlarm structure
- *
- * @iclass
- */
-#define rtcGetAlarmI(rtcp, alarm, alarmspec)                                \
-  rtc_lld_get_alarm(rtcp, alarm, alarmspec)
-#endif /* RTC_ALARMS > 0 */
-
-#if RTC_SUPPORTS_CALLBACKS || defined(__DOXYGEN__)
-/**
- * @brief   Enables or disables RTC callbacks.
- * @details This function enables or disables the callback, use a @p NULL
- *          pointer in order to disable it.
- *
- * @param[in] rtcp      pointer to RTC driver structure
- * @param[in] callback  callback function pointer or @p NULL
- *
- * @iclass
- */
-#define rtcSetCallbackI(rtcp, callback) rtc_lld_set_callback(rtcp, callback)
-#endif /* RTC_SUPPORTS_CALLBACKS */
-
-/*===========================================================================*/
-/* External declarations.                                                    */
-/*===========================================================================*/
-
-#ifdef __cplusplus
-extern "C" {
-#endif
-  void rtcInit(void);
-  void rtcSetTime(RTCDriver *rtcp, const RTCTime *timespec);
-  void rtcGetTime(RTCDriver *rtcp, RTCTime *timespec);
-<<<<<<< HEAD
-
-=======
->>>>>>> ac5b78eb
-#if RTC_ALARMS > 0
-  void rtcSetAlarm(RTCDriver *rtcp,
-                   rtcalarm_t alarm,
-                   const RTCAlarm *alarmspec);
-  void rtcGetAlarm(RTCDriver *rtcp, rtcalarm_t alarm, RTCAlarm *alarmspec);
-#endif
-#if RTC_SUPPORTS_CALLBACKS
-  void rtcSetCallback(RTCDriver *rtcp, rtccb_t callback);
-#endif
-#ifdef __cplusplus
-}
-#endif
-
-#endif /* HAL_USE_RTC */
-#endif /* _RTC_H_ */
-
-/** @} */
+/*
+    ChibiOS/RT - Copyright (C) 2006,2007,2008,2009,2010,
+                 2011,2012 Giovanni Di Sirio.
+
+    This file is part of ChibiOS/RT.
+
+    ChibiOS/RT is free software; you can redistribute it and/or modify
+    it under the terms of the GNU General Public License as published by
+    the Free Software Foundation; either version 3 of the License, or
+    (at your option) any later version.
+
+    ChibiOS/RT is distributed in the hope that it will be useful,
+    but WITHOUT ANY WARRANTY; without even the implied warranty of
+    MERCHANTABILITY or FITNESS FOR A PARTICULAR PURPOSE.  See the
+    GNU General Public License for more details.
+
+    You should have received a copy of the GNU General Public License
+    along with this program.  If not, see <http://www.gnu.org/licenses/>.
+*/
+/*
+   Concepts and parts of this file have been contributed by Uladzimir Pylinsky
+   aka barthess.
+ */
+
+/**
+ * @file    rtc.h
+ * @brief   RTC Driver macros and structures.
+ *
+ * @addtogroup RTC
+ * @{
+ */
+
+#ifndef _RTC_H_
+#define _RTC_H_
+
+#if HAL_USE_RTC || defined(__DOXYGEN__)
+
+/*===========================================================================*/
+/* Driver constants.                                                         */
+/*===========================================================================*/
+
+/**
+ * @name    Date/Time bit masks
+ * @{
+ */
+#define RTC_TIME_SECONDS_MASK   0x0000001F  /* @brief Seconds mask.         */
+#define RTC_TIME_MINUTES_MASK   0x000007E0  /* @brief Minutes mask.         */
+#define RTC_TIME_HOURS_MASK     0x0000F800  /* @brief Hours mask.           */
+#define RTC_DATE_DAYS_MASK      0x001F0000  /* @brief Days mask.            */
+#define RTC_DATE_MONTHS_MASK    0x01E00000  /* @brief Months mask.          */
+#define RTC_DATE_YEARS_MASK     0xFE000000  /* @brief Years mask.           */
+/** @} */
+
+/*===========================================================================*/
+/* Driver pre-compile time settings.                                         */
+/*===========================================================================*/
+
+/*===========================================================================*/
+/* Derived constants and error checks.                                       */
+/*===========================================================================*/
+
+/*===========================================================================*/
+/* Driver data structures and types.                                         */
+/*===========================================================================*/
+
+/**
+ * @brief   Type of a structure representing an RTC driver.
+ */
+typedef struct RTCDriver RTCDriver;
+
+/**
+ * @brief   Type of a structure representing an RTC time stamp.
+ */
+typedef struct RTCTime RTCTime;
+
+#include "rtc_lld.h"
+
+/*===========================================================================*/
+/* Driver macros.                                                            */
+/*===========================================================================*/
+
+/**
+ * @brief   Set current time.
+ *
+ * @param[in] rtcp      pointer to RTC driver structure
+ * @param[in] timespec  pointer to a @p RTCTime structure
+ *
+ * @iclass
+ */
+#define rtcSetTimeI(rtcp, timespec) rtc_lld_set_time(rtcp, timespec)
+
+/**
+ * @brief   Get current time.
+ *
+ * @param[in] rtcp      pointer to RTC driver structure
+ * @param[out] timespec pointer to a @p RTCTime structure
+ *
+ * @iclass
+ */
+#define rtcGetTimeI(rtcp, timespec) rtc_lld_get_time(rtcp, timespec)
+
+#if (RTC_ALARMS > 0) || defined(__DOXYGEN__)
+/**
+ * @brief   Set alarm time.
+ *
+ * @param[in] rtcp      pointer to RTC driver structure
+ * @param[in] alarm     alarm identifier
+ * @param[in] alarmspec pointer to a @p RTCAlarm structure or @p NULL
+ *
+ * @iclass
+ */
+#define rtcSetAlarmI(rtcp, alarm, alarmspec)                                \
+  rtc_lld_set_alarm(rtcp, alarm, alarmspec)
+
+/**
+ * @brief   Get current alarm.
+ * @note    If an alarm has not been set then the returned alarm specification
+ *          is not meaningful.
+ *
+ * @param[in] rtcp      pointer to RTC driver structure
+ * @param[in] alarm     alarm identifier
+ * @param[out] alarmspec pointer to a @p RTCAlarm structure
+ *
+ * @iclass
+ */
+#define rtcGetAlarmI(rtcp, alarm, alarmspec)                                \
+  rtc_lld_get_alarm(rtcp, alarm, alarmspec)
+#endif /* RTC_ALARMS > 0 */
+
+#if RTC_SUPPORTS_CALLBACKS || defined(__DOXYGEN__)
+/**
+ * @brief   Enables or disables RTC callbacks.
+ * @details This function enables or disables the callback, use a @p NULL
+ *          pointer in order to disable it.
+ *
+ * @param[in] rtcp      pointer to RTC driver structure
+ * @param[in] callback  callback function pointer or @p NULL
+ *
+ * @iclass
+ */
+#define rtcSetCallbackI(rtcp, callback) rtc_lld_set_callback(rtcp, callback)
+#endif /* RTC_SUPPORTS_CALLBACKS */
+
+/*===========================================================================*/
+/* External declarations.                                                    */
+/*===========================================================================*/
+
+#ifdef __cplusplus
+extern "C" {
+#endif
+  void rtcInit(void);
+  void rtcSetTime(RTCDriver *rtcp, const RTCTime *timespec);
+  void rtcGetTime(RTCDriver *rtcp, RTCTime *timespec);
+#if RTC_ALARMS > 0
+  void rtcSetAlarm(RTCDriver *rtcp,
+                   rtcalarm_t alarm,
+                   const RTCAlarm *alarmspec);
+  void rtcGetAlarm(RTCDriver *rtcp, rtcalarm_t alarm, RTCAlarm *alarmspec);
+#endif
+#if RTC_SUPPORTS_CALLBACKS
+  void rtcSetCallback(RTCDriver *rtcp, rtccb_t callback);
+#endif
+#ifdef __cplusplus
+}
+#endif
+
+#endif /* HAL_USE_RTC */
+#endif /* _RTC_H_ */
+
+/** @} */