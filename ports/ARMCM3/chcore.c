--- conflicted
+++ resolved
@@ -1,281 +1,184 @@
-/*
-    ChibiOS/RT - Copyright (C) 2009 Giovanni Di Sirio.
-
-    This file is part of ChibiOS/RT.
-
-    ChibiOS/RT is free software; you can redistribute it and/or modify
-    it under the terms of the GNU General Public License as published by
-    the Free Software Foundation; either version 3 of the License, or
-    (at your option) any later version.
-
-    ChibiOS/RT is distributed in the hope that it will be useful,
-    but WITHOUT ANY WARRANTY; without even the implied warranty of
-    MERCHANTABILITY or FITNESS FOR A PARTICULAR PURPOSE.  See the
-    GNU General Public License for more details.
-
-    You should have received a copy of the GNU General Public License
-    along with this program.  If not, see <http://www.gnu.org/licenses/>.
-
-                                      ---
-
-    A special exception to the GPL can be applied should you wish to distribute
-    a combined work that includes ChibiOS/RT, without being obliged to provide
-    the source code for any proprietary components. See the file exception.txt
-    for full details of how and when the exception can be applied.
-*/
-
-<<<<<<< HEAD
-#include <ch.h>
-#include <nvic.h>
-
-/*
- * System idle thread loop.
- */
-__attribute__((weak))
-void _idle(void *p) {
-
-  while (TRUE) {
-#if ENABLE_WFI_IDLE != 0
-    asm volatile ("wfi");
-#endif
-  }
-}
-
-/*
- * System console message (not implemented).
- */
-__attribute__((weak))
-void chSysPuts(char *msg) {
-}
-
-/*
- * System halt.
- */
-__attribute__((naked, weak))
-void chSysHalt(void) {
-
-  asm volatile ("cpsid   i");
-  while (TRUE) {
-  }
-}
-
-/*
- * Start a thread by invoking its work function.
- *
- * Start a thread by calling its work function. If the work function returns,
- * call chThdExit and chSysHalt.
- */
-__attribute__((naked, weak))
-void threadstart(void) {
-
-  asm volatile ("blx     r1                                     \n\t" \
-                "bl      chThdExit                              \n\t" \
-                "bl      chSysHalt                              ");
-}
-
-/*
- * System Timer vector.
- */
-void SysTickVector(void) {
-
-  chSysIRQEnterI();
-  chSysLock();
-
-  chSysTimerHandlerI();
-
-  chSysUnlock();
-  chSysIRQExitI();
-}
-
-/*
- * System invoked context switch.
- */
-__attribute__((naked))
-=======
-/**
- * @file ports/ARMCM3/chcore.c
- * @brief ARM Cortex-M3 architecture port code.
- * @addtogroup ARMCM3_CORE
- * @{
- */
-
-#include <ch.h>
-#include <nvic.h>
-
-/**
- * Halts the system.
- * @note The function is declared as a weak symbol, it is possible to redefine
- *       it in your application code.
- */
-/** @cond never */
-__attribute__((weak))
-/** @endcond */
-void port_halt(void) {
-
-  port_disable();
-  while (TRUE) {
-  }
-}
-
-#if !CH_OPTIMIZE_SPEED
-void _port_lock(void) {
-  register uint32_t tmp asm ("r3") = BASEPRI_KERNEL;
-  asm volatile ("msr     BASEPRI, %0" : : "r" (tmp));
-}
-
-void _port_unlock(void) {
-  register uint32_t tmp asm ("r3") = BASEPRI_USER;
-  asm volatile ("msr     BASEPRI, %0" : : "r" (tmp));
-}
-#endif
-
-/**
- * System Timer vector.
- * This interrupt is used as system tick.
- * @note The timer is initialized in the board setup code.
- */
-CH_IRQ_HANDLER(SysTickVector) {
-
-  CH_IRQ_PROLOGUE();
-
-  chSysLockFromIsr();
-  chSysTimerHandlerI();
-  chSysUnlockFromIsr();
-
-  CH_IRQ_EPILOGUE();
-}
-
-/**
- * The SVC vector is used for commanded context switch.
- * @param otp the thread to be switched out
- * @param ntp the thread to be switched it
- */
-/** @cond never */
-__attribute__((naked))
-/** @endcond */
->>>>>>> 5f996e99
-void SVCallVector(Thread *otp, Thread *ntp) {
-  /* { r0 = otp, r1 = ntp } */
-  /* get the BASEPRI in r3 */
-  /* get the PSP in r12 */
-  /* push the registers on the PSP stack */
-  /* stores the modified PSP into the thread context */
-  /* fetches the PSP position from the new thread context */
-  /* pop the registers from the PSP stack */
-  /* set the PSP from r12 */
-  /* set the BASEPRI from R3 */
-#ifdef CH_CURRP_REGISTER_CACHE
-  asm volatile ("mrs     r3, BASEPRI                            \n\t" \
-                "mrs     r12, PSP                               \n\t" \
-                "stmdb   r12!, {r3-r6,r8-r11, lr}               \n\t" \
-                "str     r12, [r0, #16]                         \n\t" \
-                "ldr     r12, [r1, #16]                         \n\t" \
-                "ldmia   r12!, {r3-r6,r8-r11, lr}               \n\t" \
-                "msr     PSP, r12                               \n\t" \
-                "msr     BASEPRI, r3                            \n\t" \
-                "bx      lr                                     ");
-#else
-  asm volatile ("mrs     r3, BASEPRI                            \n\t" \
-                "mrs     r12, PSP                               \n\t" \
-                "stmdb   r12!, {r3-r11, lr}                     \n\t" \
-                "str     r12, [r0, #16]                         \n\t" \
-                "ldr     r12, [r1, #16]                         \n\t" \
-                "ldmia   r12!, {r3-r11, lr}                     \n\t" \
-                "msr     PSP, r12                               \n\t" \
-                "msr     BASEPRI, r3                            \n\t" \
-                "bx      lr                                     ");
-#endif
-}
-
-#ifdef CH_CURRP_REGISTER_CACHE
-#define PUSH_CONTEXT(sp) {                                              \
-  register uint32_t tmp asm ("r3") = BASEPRI_USER;                      \
-  asm volatile ("mrs     %0, PSP                                \n\t"   \
-                "stmdb   %0!, {r3-r6,r8-r11, lr}" :                     \
-                "=r" (sp) : "r" (sp), "r" (tmp));                       \
-}
-
-#define POP_CONTEXT(sp) {                                               \
-  asm volatile ("ldmia   %0!, {r3-r6,r8-r11, lr}                \n\t"   \
-                "msr     PSP, %0                                \n\t"   \
-                "msr     BASEPRI, r3                            \n\t"   \
-                "bx      lr" : "=r" (sp) : "r" (sp));                   \
-}
-#else
-#define PUSH_CONTEXT(sp) {                                              \
-  register uint32_t tmp asm ("r3") = BASEPRI_USER;                      \
-  asm volatile ("mrs     %0, PSP                                \n\t"   \
-                "stmdb   %0!, {r3-r11,lr}" :                            \
-                "=r" (sp) : "r" (sp), "r" (tmp));                       \
-}
-
-#define POP_CONTEXT(sp) {                                               \
-  asm volatile ("ldmia   %0!, {r3-r11, lr}                      \n\t"   \
-                "msr     PSP, %0                                \n\t"   \
-                "msr     BASEPRI, r3                            \n\t"   \
-                "bx      lr" : "=r" (sp) : "r" (sp));                   \
-}
-#endif
-
-<<<<<<< HEAD
-/*
- * Preemption invoked context switch.
- */
-__attribute__((naked))
-=======
-/**
- * Preemption invoked context switch.
- */
-/** @cond never */
-__attribute__((naked))
-/** @endcond */
->>>>>>> 5f996e99
-void PendSVVector(void) {
-  Thread *otp;
-  register struct intctx *sp_thd asm("r12");
-
-<<<<<<< HEAD
-  chSysLock();
-  asm volatile ("push    {lr}");
-  if (!chSchRescRequiredI()) {
-    chSysUnlock();
-=======
-  chSysLockFromIsr();
-  asm volatile ("push    {lr}");
-  if (!chSchRescRequiredI()) {
-    chSysUnlockFromIsr();
->>>>>>> 5f996e99
-    asm volatile ("pop     {pc}");
-  }
-  asm volatile ("pop     {lr}");
-
-  PUSH_CONTEXT(sp_thd);
-
-  (otp = currp)->p_ctx.r13 = sp_thd;
-  (currp = fifo_remove((void *)&rlist))->p_state = PRCURR;
-  chSchReadyI(otp);
-<<<<<<< HEAD
-#ifdef CH_USE_ROUNDROBIN
-  /* set the round-robin time quantum */
-  rlist.r_preempt = CH_TIME_QUANTUM;
-#endif
-#ifdef CH_USE_TRACE
-  chDbgTrace(otp, currp);
-#endif
-  sp_thd = currp->p_ctx.r13;
-
-  POP_CONTEXT(sp_thd);
-}
-=======
-#if CH_USE_ROUNDROBIN
-  /* set the round-robin time quantum */
-  rlist.r_preempt = CH_TIME_QUANTUM;
-#endif
-  chDbgTrace(otp, currp);
-  sp_thd = currp->p_ctx.r13;
-
-  POP_CONTEXT(sp_thd);
-}
-
-/** @} */
->>>>>>> 5f996e99
+/*
+    ChibiOS/RT - Copyright (C) 2009 Giovanni Di Sirio.
+
+    This file is part of ChibiOS/RT.
+
+    ChibiOS/RT is free software; you can redistribute it and/or modify
+    it under the terms of the GNU General Public License as published by
+    the Free Software Foundation; either version 3 of the License, or
+    (at your option) any later version.
+
+    ChibiOS/RT is distributed in the hope that it will be useful,
+    but WITHOUT ANY WARRANTY; without even the implied warranty of
+    MERCHANTABILITY or FITNESS FOR A PARTICULAR PURPOSE.  See the
+    GNU General Public License for more details.
+
+    You should have received a copy of the GNU General Public License
+    along with this program.  If not, see <http://www.gnu.org/licenses/>.
+
+                                      ---
+
+    A special exception to the GPL can be applied should you wish to distribute
+    a combined work that includes ChibiOS/RT, without being obliged to provide
+    the source code for any proprietary components. See the file exception.txt
+    for full details of how and when the exception can be applied.
+*/
+
+/**
+ * @file ports/ARMCM3/chcore.c
+ * @brief ARM Cortex-M3 architecture port code.
+ * @addtogroup ARMCM3_CORE
+ * @{
+ */
+
+#include <ch.h>
+#include <nvic.h>
+
+/**
+ * Halts the system.
+ * @note The function is declared as a weak symbol, it is possible to redefine
+ *       it in your application code.
+ */
+/** @cond never */
+__attribute__((weak))
+/** @endcond */
+void port_halt(void) {
+
+  port_disable();
+  while (TRUE) {
+  }
+}
+
+#if !CH_OPTIMIZE_SPEED
+void _port_lock(void) {
+  register uint32_t tmp asm ("r3") = BASEPRI_KERNEL;
+  asm volatile ("msr     BASEPRI, %0" : : "r" (tmp));
+}
+
+void _port_unlock(void) {
+  register uint32_t tmp asm ("r3") = BASEPRI_USER;
+  asm volatile ("msr     BASEPRI, %0" : : "r" (tmp));
+}
+#endif
+
+/**
+ * System Timer vector.
+ * This interrupt is used as system tick.
+ * @note The timer is initialized in the board setup code.
+ */
+CH_IRQ_HANDLER(SysTickVector) {
+
+  CH_IRQ_PROLOGUE();
+
+  chSysLockFromIsr();
+  chSysTimerHandlerI();
+  chSysUnlockFromIsr();
+
+  CH_IRQ_EPILOGUE();
+}
+
+/**
+ * The SVC vector is used for commanded context switch.
+ * @param otp the thread to be switched out
+ * @param ntp the thread to be switched it
+ */
+/** @cond never */
+__attribute__((naked))
+/** @endcond */
+void SVCallVector(Thread *otp, Thread *ntp) {
+  /* { r0 = otp, r1 = ntp } */
+  /* get the BASEPRI in r3 */
+  /* get the PSP in r12 */
+  /* push the registers on the PSP stack */
+  /* stores the modified PSP into the thread context */
+  /* fetches the PSP position from the new thread context */
+  /* pop the registers from the PSP stack */
+  /* set the PSP from r12 */
+  /* set the BASEPRI from R3 */
+#ifdef CH_CURRP_REGISTER_CACHE
+  asm volatile ("mrs     r3, BASEPRI                            \n\t" \
+                "mrs     r12, PSP                               \n\t" \
+                "stmdb   r12!, {r3-r6,r8-r11, lr}               \n\t" \
+                "str     r12, [r0, #16]                         \n\t" \
+                "ldr     r12, [r1, #16]                         \n\t" \
+                "ldmia   r12!, {r3-r6,r8-r11, lr}               \n\t" \
+                "msr     PSP, r12                               \n\t" \
+                "msr     BASEPRI, r3                            \n\t" \
+                "bx      lr                                     ");
+#else
+  asm volatile ("mrs     r3, BASEPRI                            \n\t" \
+                "mrs     r12, PSP                               \n\t" \
+                "stmdb   r12!, {r3-r11, lr}                     \n\t" \
+                "str     r12, [r0, #16]                         \n\t" \
+                "ldr     r12, [r1, #16]                         \n\t" \
+                "ldmia   r12!, {r3-r11, lr}                     \n\t" \
+                "msr     PSP, r12                               \n\t" \
+                "msr     BASEPRI, r3                            \n\t" \
+                "bx      lr                                     ");
+#endif
+}
+
+#ifdef CH_CURRP_REGISTER_CACHE
+#define PUSH_CONTEXT(sp) {                                              \
+  register uint32_t tmp asm ("r3") = BASEPRI_USER;                      \
+  asm volatile ("mrs     %0, PSP                                \n\t"   \
+                "stmdb   %0!, {r3-r6,r8-r11, lr}" :                     \
+                "=r" (sp) : "r" (sp), "r" (tmp));                       \
+}
+
+#define POP_CONTEXT(sp) {                                               \
+  asm volatile ("ldmia   %0!, {r3-r6,r8-r11, lr}                \n\t"   \
+                "msr     PSP, %0                                \n\t"   \
+                "msr     BASEPRI, r3                            \n\t"   \
+                "bx      lr" : "=r" (sp) : "r" (sp));                   \
+}
+#else
+#define PUSH_CONTEXT(sp) {                                              \
+  register uint32_t tmp asm ("r3") = BASEPRI_USER;                      \
+  asm volatile ("mrs     %0, PSP                                \n\t"   \
+                "stmdb   %0!, {r3-r11,lr}" :                            \
+                "=r" (sp) : "r" (sp), "r" (tmp));                       \
+}
+
+#define POP_CONTEXT(sp) {                                               \
+  asm volatile ("ldmia   %0!, {r3-r11, lr}                      \n\t"   \
+                "msr     PSP, %0                                \n\t"   \
+                "msr     BASEPRI, r3                            \n\t"   \
+                "bx      lr" : "=r" (sp) : "r" (sp));                   \
+}
+#endif
+
+/**
+ * Preemption invoked context switch.
+ */
+/** @cond never */
+__attribute__((naked))
+/** @endcond */
+void PendSVVector(void) {
+  Thread *otp;
+  register struct intctx *sp_thd asm("r12");
+
+  chSysLockFromIsr();
+  asm volatile ("push    {lr}");
+  if (!chSchRescRequiredI()) {
+    chSysUnlockFromIsr();
+    asm volatile ("pop     {pc}");
+  }
+  asm volatile ("pop     {lr}");
+
+  PUSH_CONTEXT(sp_thd);
+
+  (otp = currp)->p_ctx.r13 = sp_thd;
+  (currp = fifo_remove((void *)&rlist))->p_state = PRCURR;
+  chSchReadyI(otp);
+#if CH_USE_ROUNDROBIN
+  /* set the round-robin time quantum */
+  rlist.r_preempt = CH_TIME_QUANTUM;
+#endif
+  chDbgTrace(otp, currp);
+  sp_thd = currp->p_ctx.r13;
+
+  POP_CONTEXT(sp_thd);
+}
+
+/** @} */